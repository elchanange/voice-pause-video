import { Waveform } from './waveform';
import { Exporter, PauseRange } from './exporter';
import pkg from '../package.json' assert { type: 'json' };

// App State
type HistoryItem = { type: 'trim'; from: { start: number; end: number }; to: { start: number; end: number } };

const videoEl = document.getElementById('video') as HTMLVideoElement;
const badge = document.getElementById('recordBadge') as HTMLDivElement;
const startRecBtn = document.getElementById('startRec') as HTMLButtonElement;
const togglePauseBtn = document.getElementById('togglePause') as HTMLButtonElement;
const exportBtn = document.getElementById('exportBtn') as HTMLButtonElement;
const fileInput = document.getElementById('videoFile') as HTMLInputElement;
const dropzone = document.getElementById('dropzone') as HTMLDivElement;
const playerArea = document.getElementById('playerArea') as HTMLDivElement;
const progressWrap = document.getElementById('progressWrap') as HTMLDivElement;
const progressBar = document.getElementById('progress') as HTMLDivElement;
const progressText = document.getElementById('progressText') as HTMLDivElement;
const waveCanvas = document.getElementById('wave') as HTMLCanvasElement;
const trimSilenceBtn = document.getElementById('trimSilence') as HTMLButtonElement;
const undoBtn = document.getElementById('undoBtn') as HTMLButtonElement;
const redoBtn = document.getElementById('redoBtn') as HTMLButtonElement;
const normalizeChk = document.getElementById('normalizeChk') as HTMLInputElement;
const denoiseChk = document.getElementById('denoiseChk') as HTMLInputElement;
const autosaveChk = document.getElementById('autosaveChk') as HTMLInputElement;
const versionEl = document.getElementById('version') as HTMLSpanElement;
<<<<<<< HEAD
versionEl.textContent = `v${pkg.version}`;
=======

fetch('./package.json')
  .then(r => r.json())
  .then(pkg => { versionEl.textContent = `v${pkg.version}`; })
  .catch(() => {});
>>>>>>> 68baffd2

const waveform = new Waveform(waveCanvas);
const audioChunks: Blob[] = [];
let mediaRecorder: MediaRecorder | null = null;
let audioBlob: Blob | null = null;
let audioPCM: Float32Array | null = null;
let stream: MediaStream | null = null;
let audioCtx: AudioContext | null = null;
let denoiseNode: BiquadFilterNode | null = null;
let compNode: DynamicsCompressorNode | null = null;

const pauses: PauseRange[] = []; // ranges where the video was paused while recording
let isRecording = false;
let undoStack: HistoryItem[] = [];
let redoStack: HistoryItem[] = [];
let trimRange = { start: 0, end: 1 }; // as fraction of total samples

// --- Utils ---
function show(el: HTMLElement){ el.classList.remove('hidden'); }
function hide(el: HTMLElement){ el.classList.add('hidden'); }
function setProgress(p:number){
  show(progressWrap);
  progressBar.style.width = `${p}%`;
  progressText.textContent = `${Math.round(p)}%`;
}
function dataURLOfCurrentFrame(video: HTMLVideoElement) : string {
  const c = document.createElement('canvas');
  const w = video.videoWidth, h = video.videoHeight;
  c.width = w; c.height = h;
  const ctx = c.getContext('2d')!;
  ctx.drawImage(video, 0, 0, w, h);
  return c.toDataURL('image/png');
}

function saveProject() {
  if (!autosaveChk.checked) return;
  const state = {
    video: videoEl.src.startsWith('blob:') ? null : videoEl.src,
    pauses,
    trimRange,
    normalize: normalizeChk.checked,
    denoise: denoiseChk.checked,
  };
  localStorage.setItem('vpv_state', JSON.stringify(state));
}

function loadProjectFromLocalStorage() {
  const raw = localStorage.getItem('vpv_state');
  if (!raw) return;
  try {
    const s = JSON.parse(raw);
    trimRange = s.trimRange || trimRange;
    normalizeChk.checked = !!s.normalize;
    denoiseChk.checked = !!s.denoise;
  } catch {}
}

// --- File upload / DnD ---
dropzone.addEventListener('dragover', (e)=>{ e.preventDefault(); dropzone.classList.add('drag'); });
dropzone.addEventListener('dragleave', ()=> dropzone.classList.remove('drag'));
dropzone.addEventListener('drop', async (e)=> {
  e.preventDefault();
  dropzone.classList.remove('drag');
  const f = e.dataTransfer?.files?.[0];
  if (f) await loadVideoFile(f);
});
fileInput.addEventListener('change', async ()=> {
  const f = fileInput.files?.[0];
  if (f) await loadVideoFile(f);
});

async function loadVideoFile(file: File) {
  const url = URL.createObjectURL(file);
  videoEl.src = url;
  await videoEl.play().catch(()=>{});
  videoEl.pause();
  show(playerArea);
  saveProject();
}

// --- Recording ---
async function startRecording() {
  if (isRecording) return;
  const constraints: MediaStreamConstraints = { audio: { echoCancellation: true, noiseSuppression: true }, video: false };
  stream = await navigator.mediaDevices.getUserMedia(constraints);
  audioCtx = new AudioContext();
  const source = audioCtx.createMediaStreamSource(stream);

  // Optional denoise & normalize chain
  let lastNode: AudioNode = source;
  if (denoiseChk.checked) {
    denoiseNode = audioCtx.createBiquadFilter();
    denoiseNode.type = 'highpass';
    denoiseNode.frequency.value = 80;
    lastNode.connect(denoiseNode);
    lastNode = denoiseNode;
  }
  if (normalizeChk.checked) {
    compNode = audioCtx.createDynamicsCompressor();
    compNode.threshold.value = -24;
    compNode.ratio.value = 3;
    lastNode.connect(compNode);
    lastNode = compNode;
  }
  const dest = audioCtx.createMediaStreamDestination();
  lastNode.connect(dest);

  mediaRecorder = new MediaRecorder(dest.stream, { mimeType: 'audio/webm;codecs=opus', audioBitsPerSecond: 192000 });
  audioChunks.length = 0;
  mediaRecorder.ondataavailable = (e)=>{ if (e.data.size) audioChunks.push(e.data); };
  mediaRecorder.onstop = async ()=> {
    audioBlob = new Blob(audioChunks, { type: 'audio/webm;codecs=opus' });
    const arr = await audioBlob.arrayBuffer();
    if (audioCtx) {
      const buf = await audioCtx.decodeAudioData(arr.slice(0));
      const ch0 = buf.getChannelData(0);
      audioPCM = new Float32Array(ch0.length);
      audioPCM.set(ch0);
      waveform.drawFromPCM(audioPCM);
    }
    saveProject();
  };

  mediaRecorder.start(100);
  isRecording = true;
  badge.classList.remove('hidden');
  await videoEl.play();
}

function stopRecording() {
  if (!isRecording) return;
  mediaRecorder?.stop();
  stream?.getTracks().forEach(t => t.stop());
  audioCtx?.close();
  isRecording = false;
  badge.classList.add('hidden');
}

function togglePause() {
  if (!isRecording) return;
  if (!videoEl.paused) {
    const frame = dataURLOfCurrentFrame(videoEl);
    (window as any)._vpv_lastPause = { t: videoEl.currentTime, frame };
    videoEl.pause();
  } else {
    const lp = (window as any)._vpv_lastPause as { t: number; frame: string };
    if (lp) {
      const prev = (window as any)._vpv_pauseStartAt as number;
      const dur = prev ? (performance.now() - prev) / 1000 : 0.01;
      pauses.push({ startVideoTime: lp.t, pauseDuration: Math.max(0.01, dur), frameDataURL: lp.frame });
    }
    videoEl.play();
  }
}

videoEl.addEventListener('pause', ()=> {
  if (isRecording) (window as any)._vpv_pauseStartAt = performance.now();
});
videoEl.addEventListener('play', ()=> {
  (window as any)._vpv_pauseStartAt = 0;
});

startRecBtn.addEventListener('click', ()=> {
  if (isRecording) { stopRecording(); startRecBtn.textContent = '🎙️ התחל הקלטה (R)'; }
  else { startRecording(); startRecBtn.textContent = '⏹️ עצור הקלטה (R)'; }
});
togglePauseBtn.addEventListener('click', togglePause);
exportBtn.addEventListener('click', doExport);

window.addEventListener('keydown', (e)=>{
  if (e.code === 'Space') { e.preventDefault(); togglePause(); }
  if (e.key.toLowerCase() === 'r') { e.preventDefault(); startRecBtn.click(); }
  if (e.key.toLowerCase() === 'e') { e.preventDefault(); exportBtn.click(); }
});

trimSilenceBtn.addEventListener('click', ()=> {
  if (!audioPCM) return;
  const threshold = 0.02;
  let i = 0, j = audioPCM.length - 1;
  while (i < audioPCM.length && Math.abs(audioPCM[i]) < threshold) i++;
  while (j > 0 && Math.abs(audioPCM[j]) < threshold) j--;
  const prev = { ...trimRange };
  trimRange = { start: i / audioPCM.length, end: (j+1) / audioPCM.length };
  undoStack.push({ type:'trim', from: prev, to: trimRange });
  redoStack.length = 0;
  const sliced = audioPCM.slice(Math.floor(i), Math.ceil(j+1));
  waveform.drawFromPCM(sliced);
  saveProject();
});

undoBtn.addEventListener('click', ()=> {
  const item = undoStack.pop();
  if (!item) return;
  redoStack.push(item);
  trimRange = item.from;
  if (audioPCM) waveform.drawFromPCM(audioPCM);
  saveProject();
});
redoBtn.addEventListener('click', ()=> {
  const item = redoStack.pop();
  if (!item) return;
  undoStack.push(item);
  trimRange = item.to;
  if (audioPCM) {
    const start = Math.floor(trimRange.start * audioPCM.length);
    const end = Math.floor(trimRange.end * audioPCM.length);
    waveform.drawFromPCM(audioPCM.slice(start, end));
  }
  saveProject();
});
async function doExport() {
  if (!audioBlob) { alert('אין קריינות מוקלטת'); return; }
  setProgress(1);
  const exporter = new Exporter((p)=> setProgress(p));
  try {
    let trimmed: Blob = audioBlob;
    if (audioPCM) {
      const start = Math.floor(trimRange.start * audioPCM.length);
      const end = Math.floor(trimRange.end * audioPCM.length);
      const offline = new OfflineAudioContext(1, end-start, 48000);
      const buf = offline.createBuffer(1, end-start, 48000);
      const ch = buf.getChannelData(0);
      ch.set(audioPCM.slice(start, end));
      const src = offline.createBufferSource();
      src.buffer = buf;
      src.connect(offline.destination);
      src.start();
      const rendered = await offline.startRendering();
      const wav = bufferToWav(rendered);
      trimmed = new Blob([wav], { type:'audio/wav' });
    }

    const out = await exporter.export({
      videoBlob: await fetch(videoEl.src).then(r=>r.blob()),
      audioBlob: trimmed,
      pauses,
      normalize: normalizeChk.checked
    });
    setProgress(100);
    progressText.textContent = 'ההורדה הושלמה';
    const url = URL.createObjectURL(out);
    const a = document.createElement('a');
    a.href = url; a.download = 'voice-pause-video.mp4';
    a.click();
  } catch (e:any) {
    console.error(e);
    alert('שגיאה ביצוא: ' + e?.message);
  } finally {
    setTimeout(()=> hide(progressWrap), 2500);
  }
}

function bufferToWav(buffer: AudioBuffer): ArrayBuffer {
  const numOfChan = buffer.numberOfChannels;
  const length = buffer.length * numOfChan * 2 + 44;
  const out = new ArrayBuffer(length);
  const view = new DataView(out);
  const channels = [];
  let offset = 0;

  writeUTFBytes(view, offset, 'RIFF'); offset += 4;
  view.setUint32(offset, length - 8, true); offset += 4;
  writeUTFBytes(view, offset, 'WAVE'); offset += 4;
  writeUTFBytes(view, offset, 'fmt '); offset += 4;
  view.setUint32(offset, 16, true); offset += 4;
  view.setUint16(offset, 1, true); offset += 2;
  view.setUint16(offset, numOfChan, true); offset += 2;
  view.setUint32(offset, buffer.sampleRate, true); offset += 4;
  view.setUint32(offset, buffer.sampleRate * 2 * numOfChan, true); offset += 4;
  view.setUint16(offset, numOfChan * 2, true); offset += 2;
  view.setUint16(offset, 16, true); offset += 2;
  writeUTFBytes(view, offset, 'data'); offset += 4;
  view.setUint32(offset, length - offset - 4, true); offset += 4;

  for (let i = 0; i < numOfChan; i++) channels.push(buffer.getChannelData(i));
  let interleaved = new Float32Array(buffer.length * numOfChan);
  for (let i = 0; i < buffer.length; i++) {
    for (let ch = 0; ch < numOfChan; ch++) {
      interleaved[i * numOfChan + ch] = channels[ch][i];
    }
  }
  let index = 0;
  for (let i = 0; i < interleaved.length; i++) {
    const s = Math.max(-1, Math.min(1, interleaved[i]));
    view.setInt16(offset, s < 0 ? s * 0x8000 : s * 0x7FFF, true);
    offset += 2;
  }
  return out;
}
function writeUTFBytes(view: DataView, offset: number, text: string) {
  for (let i = 0; i < text.length; i++) {
    view.setUint8(offset + i, text.charCodeAt(i));
  }
}

loadProjectFromLocalStorage();<|MERGE_RESOLUTION|>--- conflicted
+++ resolved
@@ -24,15 +24,13 @@
 const denoiseChk = document.getElementById('denoiseChk') as HTMLInputElement;
 const autosaveChk = document.getElementById('autosaveChk') as HTMLInputElement;
 const versionEl = document.getElementById('version') as HTMLSpanElement;
-<<<<<<< HEAD
 versionEl.textContent = `v${pkg.version}`;
-=======
+
 
 fetch('./package.json')
   .then(r => r.json())
   .then(pkg => { versionEl.textContent = `v${pkg.version}`; })
   .catch(() => {});
->>>>>>> 68baffd2
 
 const waveform = new Waveform(waveCanvas);
 const audioChunks: Blob[] = [];
